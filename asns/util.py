--- conflicted
+++ resolved
@@ -53,7 +53,14 @@
     return bytes(sha256(sha256(x)))
 
 
-<<<<<<< HEAD
+def hash160(x: Union[bytes, str]) -> bytes:
+    x = to_bytes(x, "utf8")
+    h160 = hashlib.new("ripemd160")
+    h160.update(sha256(x))
+    out = h160.digest()
+    return bytes(out)
+
+
 class ErrorMessages(Enum):
     TOKEN_INVALID = "Token is not registered or is invalid."
     TOKEN_STATUS_INVALID = "Inappropriate token status."
@@ -68,12 +75,4 @@
 
 class ResponseStatus(Enum):
     SUCCESS = "Success"
-    FAILED = "Failed"
-=======
-def hash160(x: Union[bytes, str]) -> bytes:
-    x = to_bytes(x, "utf8")
-    h160 = hashlib.new("ripemd160")
-    h160.update(sha256(x))
-    out = h160.digest()
-    return bytes(out)
->>>>>>> 8086c0bf
+    FAILED = "Failed"